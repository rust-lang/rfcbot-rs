use std::collections::BTreeSet;
use std::sync::Mutex;

use chrono::{Duration, Utc};
use diesel::prelude::*;
use diesel;

use itertools::Itertools;

use DB_POOL;
use domain::github::{GitHubUser, Issue, IssueComment};
use domain::rfcbot::{FcpConcern, FcpProposal, FcpReviewRequest, FeedbackRequest, NewFcpProposal,
                     NewFcpConcern, NewFcpReviewRequest, NewFeedbackRequest,
                     NewPoll, Poll, NewPollResponseRequest, PollResponseRequest};
use domain::schema::*;
use error::*;
use github::models::CommentFromJson;
use teams::SETUP;
use super::GH;

use github::command::*;

impl Issue {
    fn remove_label(&self, label: Label) {
        let _ = GH.remove_label(&self.repository, self.number, label.as_str());
    }

    fn add_label(&self, label: Label) -> DashResult<()> {
        GH.add_label(&self.repository, self.number, label.as_str())
    }

    fn close(&self) {
        ok_or!(GH.close_issue(&self.repository, self.number), why =>
            error!("Unable to close issue {:?}: {:?}", self, why));
    }
}

lazy_static! {
    static ref NAG_LOCK: Mutex<()> = Mutex::new(());
}

// TODO check if new subteam label added for existing proposals

pub fn update_nags(comment: &IssueComment) -> DashResult<()> {
    let _in_progress_marker = NAG_LOCK.lock();

    let conn = &*DB_POOL.get()?;

    let issue = issue::table.find(comment.fk_issue).first::<Issue>(conn)?;

    let author = githubuser::table
        .find(comment.fk_user)
        .first::<GitHubUser>(conn)?;

    let subteam_members = subteam_members(&issue)?;

    // Attempt to parse all commands out of the comment
    let mut any = false;
    for command in RfcBotCommand::from_str_all(&SETUP, &comment.body) {
        any = true;

        // Don't accept bot commands from non-subteam members.
        // Early return because we'll just get here again...
        if subteam_members.iter().find(|&u| u == &author).is_none() {
            info!("command author ({}) doesn't appear in any relevant subteams",
                  author.login);
            return Ok(());
        }

        debug!("processing rfcbot command: {:?}", &command);
        let process = command.process(&author, &issue, comment, &subteam_members);
        ok_or!(process, why => {
            error!("Unable to process command for comment id {}: {:?}",
                comment.id, why);
            return Ok(());
        });

        debug!("rfcbot command is processed");
    }

    if !any {
        ok_or!(resolve_applicable_feedback_requests(&author, &issue, comment),
            why => error!("Unable to resolve feedback requests for comment id {}: {:?}",
                        comment.id, why));
    }

    evaluate_nags();

    Ok(())
}

fn update_proposal_review_status(proposal_id: i32) -> DashResult<()> {
    let conn = &*DB_POOL.get()?;
    // this is an updated comment from the bot itself

    // parse out each "reviewed" status for each user, then update them

    let proposal: FcpProposal = fcp_proposal::table.find(proposal_id).first(conn)?;

    // don't update any statuses if the fcp is running or closed
    if proposal.fcp_start.is_some() || proposal.fcp_closed {
        return Ok(());
    }

    let comment: IssueComment = issuecomment::table
        .find(proposal.fk_bot_tracking_comment)
        .first(conn)?;

    // parse the status comment and mark any new reviews as reviewed
    for username in parse_ticky_boxes("proposal", proposal.id, &comment) {
        let user: GitHubUser = githubuser::table
            .filter(githubuser::login.eq(username))
            .first(conn)?;

        {
            use domain::schema::fcp_review_request::dsl::*;
            let mut review_request: FcpReviewRequest = fcp_review_request
                .filter(fk_proposal.eq(proposal.id))
                .filter(fk_reviewer.eq(user.id))
                .first(conn)?;

            review_request.reviewed = true;
            diesel::update(fcp_review_request.find(review_request.id))
                .set(&review_request)
                .execute(conn)?;
        }
    }

    Ok(())
}

/// Given a poll, parse out each "responded" status, in the poll's ticky boxes,
// for each user, then update the responded status in the database.
fn update_poll_response_status(poll_id: i32) -> DashResult<()> {
    let conn = &*DB_POOL.get()?;
    // this is an updated comment from the bot itself

    let survey: Poll = poll::table.find(poll_id).first(conn)?;

    // don't update any statuses if the poll is closed
    if survey.poll_closed {
        return Ok(());
    }

    let comment: IssueComment = issuecomment::table
        .find(survey.fk_bot_tracking_comment)
        .first(conn)?;

    // parse the status comment and mark any new responses as responded
    for respondent in parse_ticky_boxes("poll", survey.id, &comment) {
        let user = githubuser::table
            .filter(githubuser::login.eq(respondent))
            .first(conn);
        let user: GitHubUser = ok_or_continue!(user, why =>
            error!("Can't find respondent {} in the database. \
                   The poll comment has probably been manually edited. {:?}",
                   respondent, why)
        );

        {
            use domain::schema::poll_response_request::dsl::*;
            let mut review_request: PollResponseRequest = poll_response_request
                .filter(fk_poll.eq(survey.id))
                .filter(fk_respondent.eq(user.id))
                .first(conn)?;

            review_request.responded = true;
            diesel::update(poll_response_request.find(review_request.id))
                .set(&review_request)
                .execute(conn)?;
        }
    }

    Ok(())
}

fn parse_ticky_boxes<'a>(what: &'a str, id: i32, comment: &'a IssueComment)
    -> impl Iterator<Item = &'a str>
{
    comment.body.lines().filter_map(move |line| if line.starts_with("* [") {
        let l = line.trim_left_matches("* [");
        let reviewed = l.starts_with('x');
        let remaining = l.trim_left_matches("x] @").trim_left_matches(" ] @");

        if let Some(username) = remaining.split_whitespace().next() {
            trace!("reviewer parsed as reviewed? {} (line: \"{}\")",
                    reviewed, l);

            if reviewed { Some(username) } else { None }
        } else {
            warn!("An empty usename showed up in comment {} for {} {}",
                  comment.id, what, id);
            None
        }
    } else {
        None
    })
}

fn evaluate_nags() {
    ok_or!(evaluate_pendings(), why =>
        error!("Unable to evaluate outstanding proposals: {:?}", why));

    ok_or!(evaluate_ffcps(), why =>
        error!("Unable to evaluate outstanding ffcps: {:?}", why));

    ok_or!(evaluate_polls(), why =>
        error!("Unable to evaluate outstanding polls: {:?}", why));
}

fn evaluate_polls() -> DashResult<()> {
    use domain::schema::poll::dsl::*;
    use domain::schema::issuecomment::dsl::*;
    use domain::schema::issuecomment::dsl::id as issuecomment_id;
    let conn = &*DB_POOL.get()?;

    // first process all "pending" polls (unresponded)
    let pending = poll.filter(poll_closed.eq(false)).load::<Poll>(conn);
    let pending = ok_or!(pending, why => {
        error!("Unable to retrieve list of pending polls: {:?}", why);
        throw!(why)
    });

    for mut survey in pending {
        let initiator = githubuser::table.find(survey.fk_initiator)
                             .first::<GitHubUser>(conn);
        let initiator = ok_or_continue!(initiator, why =>
            error!("Unable to retrieve poll initiator for poll id {}: {:?}",
                    survey.id, why));

        let issue = issue::table.find(survey.fk_issue).first::<Issue>(conn);
        let issue = ok_or_continue!(issue, why =>
            error!("Unable to retrieve issue for poll {}: {:?}",
                    survey.id, why));

        // check to see if any checkboxes were modified before we end up replacing the comment
        ok_or_continue!(update_poll_response_status(survey.id), why =>
            error!("Unable to update response status for poll {}: {:?}",
                    survey.id, why));

        // get associated responses
        let responses = ok_or_continue!(list_poll_response_requests(survey.id), why =>
            error!("Unable to retrieve response requests for survey {}: {:?}",
                    survey.id, why));

        // If everyone has answered the poll, close it:
        if responses.iter().all(|(_, response)| response.responded) {
            survey.poll_closed = true;
            let update = diesel::update(poll.find(survey.id))
                                .set(&survey).execute(conn);
            ok_or_continue!(update, why =>
                error!("Unable to close poll {}: {:?}", survey.id, why));
        }

        // update existing status comment with responses & concerns
        let status_comment = RfcBotComment::new(&issue, CommentType::QuestionAsked {
            initiator: &initiator,
            respondents: &responses,
            question: &survey.poll_question,
            teams: survey.poll_teams.split(",").collect(),
        });

        let previous_comment: IssueComment = issuecomment
            .filter(issuecomment_id.eq(survey.fk_bot_tracking_comment))
            .first(conn)?;

        if previous_comment.body != status_comment.body {
            // if the comment body in the database equals the new one we generated, then no change
            // is needed from github (this assumes our DB accurately reflects GH's, which should
            // be true in most cases by the time this is called)
            let post = status_comment.post(Some(survey.fk_bot_tracking_comment));
            ok_or_continue!(post, why =>
                error!("Unable to update status comment for poll {}: {:?}",
                        survey.id, why));
        }
    }

    Ok(())
}

fn evaluate_pendings() -> DashResult<()> {
    use diesel::prelude::*;
    use domain::schema::fcp_proposal::dsl::*;
    use domain::schema::issuecomment::dsl::*;
    use domain::schema::issuecomment::dsl::id as issuecomment_id;
    let conn = &*DB_POOL.get()?;

    // first process all "pending" proposals (unreviewed or remaining concerns)
    let pending = fcp_proposal.filter(fcp_start.is_null()).load::<FcpProposal>(conn);
    let pending_proposals = ok_or!(pending, why => {
        error!("Unable to retrieve list of pending proposals: {:?}", why);
        throw!(why)
    });

    for mut proposal in pending_proposals {
        let initiator = githubuser::table.find(proposal.fk_initiator)
                             .first::<GitHubUser>(conn);
        let initiator = ok_or_continue!(initiator, why =>
            error!("Unable to retrieve proposal initiator for proposal id {}: {:?}",
                    proposal.id, why));

        let issue = issue::table.find(proposal.fk_issue).first::<Issue>(conn);
        let issue = ok_or_continue!(issue, why =>
            error!("Unable to retrieve issue for proposal {}: {:?}",
                    proposal.id, why));

        // if the issue has been closed before an FCP starts,
        // then we just need to cancel the FCP entirely
        if !issue.open {
            ok_or_continue!(cancel_fcp(&initiator, &issue, &proposal), why =>
                error!("Unable to cancel FCP for proposal {}: {:?}",
                        proposal.id, why));
        }

        // check to see if any checkboxes were modified before we end up replacing the comment
        ok_or_continue!(update_proposal_review_status(proposal.id), why =>
            error!("Unable to update review status for proposal {}: {:?}",
                    proposal.id, why));

        // get associated concerns and reviews
        let reviews = ok_or_continue!(list_review_requests(proposal.id), why =>
            error!("Unable to retrieve review requests for proposal {}: {:?}",
                    proposal.id, why));

        let concerns = ok_or_continue!(list_concerns_with_authors(proposal.id),
            why => error!("Unable to retrieve concerns for proposal {}: {:?}",
                    proposal.id, why));

        let num_outstanding_reviews = reviews.iter().filter(|&&(_, ref r)| !r.reviewed).count();
        let num_complete_reviews = reviews.len() - num_outstanding_reviews;
        let num_active_concerns = concerns
            .iter()
            .filter(|&&(_, ref c)| c.fk_resolved_comment.is_none())
            .count();

        // update existing status comment with reviews & concerns
        let status_comment = RfcBotComment::new(&issue, CommentType::FcpProposed(
                    &initiator,
                    FcpDisposition::from_str(&proposal.disposition)?,
                    &reviews,
                    &concerns));

        let previous_comment: IssueComment = issuecomment
            .filter(issuecomment_id.eq(proposal.fk_bot_tracking_comment))
            .first(conn)?;

        if previous_comment.body != status_comment.body {
            // if the comment body in the database equals the new one we generated, then no change
            // is needed from github (this assumes our DB accurately reflects GH's, which should
            // be true in most cases by the time this is called)
            let post = status_comment.post(Some(proposal.fk_bot_tracking_comment));
            ok_or_continue!(post, why =>
                error!("Unable to update status comment for proposal {}: {:?}",
                        proposal.id, why));
        }

        let majority_complete = num_outstanding_reviews < num_complete_reviews;

        if num_active_concerns == 0 && majority_complete && num_outstanding_reviews < 3 {
            // TODO only record the fcp as started if we know that we successfully commented
            // i.e. either the comment claims to have posted, or we get a comment back to reconcile

            // FCP can start now -- update the database
            proposal.fcp_start = Some(Utc::now().naive_utc());
            let update = diesel::update(fcp_proposal.find(proposal.id))
                          .set(&proposal).execute(conn);
            ok_or_continue!(update, why =>
                error!("Unable to mark FCP {} as started: {:?}",
                       proposal.id, why));

            // attempt to add the final-comment-period label
            // TODO only add label if FCP > 1 day
            use config::CONFIG;
            if CONFIG.post_comments {
                let label_res = issue.add_label(Label::FCP);
                issue.remove_label(Label::PFCP);
                let added_label = match label_res {
                    Ok(()) => true,
                    Err(why) => {
                        warn!("Unable to add FCP label to {}#{}: {:?}",
                              &issue.repository,
                              issue.number,
                              why);
                        false
                    }
                };

                let comment_type = CommentType::FcpAllReviewedNoConcerns {
                    added_label: added_label,
                    author: &initiator,
                    status_comment_id: proposal.fk_bot_tracking_comment,
                };

                // leave a comment for FCP start
                let fcp_start_comment = RfcBotComment::new(&issue, comment_type);
                ok_or_continue!(fcp_start_comment.post(None), why =>
                    error!("Unable to post comment for FCP {}'s start: {:?}",
                            proposal.id, why));
            }
        }
    }

    Ok(())
}

fn evaluate_ffcps() -> DashResult<()> {
    use diesel::prelude::*;
    use domain::schema::fcp_proposal::dsl::*;
    let conn = &*DB_POOL.get()?;

    // look for any FCP proposals that entered FCP a week or more ago but aren't marked as closed
    let one_business_week_ago = Utc::now().naive_utc() - Duration::days(10);
    let ffcps = fcp_proposal.filter(fcp_start.le(one_business_week_ago))
                            .filter(fcp_closed.eq(false))
                            .load::<FcpProposal>(conn);
    let finished_fcps = ok_or!(ffcps, why => {
        error!("Unable to retrieve FCPs that need to be marked as finished: {:?}",
               why);
        throw!(why);
    });

    for mut proposal in finished_fcps {
        let initiator = githubuser::table.find(proposal.fk_initiator)
                                         .first::<GitHubUser>(conn);
        let initiator = ok_or_continue!(initiator, why =>
            error!("Unable to retrieve proposal initiator for proposal id {}: {:?}",
                    proposal.id,
                    why));

        let issue = issue::table.find(proposal.fk_issue).first::<Issue>(conn);
        let issue = ok_or_continue!(issue, why =>
            error!("Unable to find issue to match proposal {}: {:?}",
                   proposal.id, why));

        // TODO only update the db if the comment posts, but reconcile if we find out it worked

        // update the fcp
        proposal.fcp_closed = true;
        let update_fcp = diesel::update(fcp_proposal.find(proposal.id))
                                .set(&proposal).execute(conn);
        ok_or_continue!(update_fcp, why =>
            error!("Unable to update FCP {}: {:?}", proposal.id, why));

        // parse the disposition:
        let disp = FcpDisposition::from_str(&proposal.disposition)?;

        // Add FFCP label and remove FCP label.
        let label_res = issue.add_label(Label::FFCP);
        issue.remove_label(Label::FCP);
        let added_label = match label_res {
            Ok(_) => true,
            Err(why) => {
                warn!("Unable to add Finished-FCP label to {}#{}: {:?}",
                        &issue.repository,
                        issue.number,
                        why);
                false
            }
        };

        // Build the comment:
        let comment_type = CommentType::FcpWeekPassed {
            added_label,
            author: &initiator,
            status_comment_id: proposal.fk_bot_tracking_comment,
            disposition: disp
        };
        let fcp_close_comment = RfcBotComment::new(&issue, comment_type);

        // Post it!
        ok_or_continue!(fcp_close_comment.post(None), why =>
            error!("Unable to post FCP-ending comment for proposal {}: {:?}",
                    proposal.id, why));

        execute_ffcp_actions(&issue, disp);
    }

    Ok(())
}

fn can_ffcp_close(issue: &Issue) -> bool {
    SETUP.should_ffcp_auto_close(&issue.repository)
}

fn can_ffcp_postpone(issue: &Issue) -> bool {
    SETUP.should_ffcp_auto_postpone(&issue.repository)
}

fn execute_ffcp_actions(issue: &Issue, disposition: FcpDisposition) {
    match disposition {
        FcpDisposition::Merge => {
            // TODO: This one will require a lot of work to
            // auto-merge RFCs and create the tracking issue.
        },
        FcpDisposition::Close if can_ffcp_close(issue) => {
            let _ = issue.add_label(Label::Closed);
            issue.remove_label(Label::DispositionClose);
            issue.close();
        },
        FcpDisposition::Postpone if can_ffcp_postpone(issue) => {
            let _ = issue.add_label(Label::Postponed);
            issue.remove_label(Label::DispositionPostpone);
            issue.close();
        },
        _ => {},
    }
}

fn list_review_requests(proposal_id: i32) -> DashResult<Vec<(GitHubUser, FcpReviewRequest)>> {
    use domain::schema::{fcp_review_request, githubuser};

    let conn = &*DB_POOL.get()?;

    let reviews = fcp_review_request::table
        .filter(fcp_review_request::fk_proposal.eq(proposal_id))
        .load::<FcpReviewRequest>(conn)?;

    let mut w_reviewers = Vec::with_capacity(reviews.len());

    for review in reviews {
        let initiator = githubuser::table
            .filter(githubuser::id.eq(review.fk_reviewer))
            .first::<GitHubUser>(conn)?;

        w_reviewers.push((initiator, review));
    }

    w_reviewers.sort_by(|a, b| a.0.login.cmp(&b.0.login));

    Ok(w_reviewers)
}

fn list_poll_response_requests(poll_id: i32)
    -> DashResult<Vec<(GitHubUser, PollResponseRequest)>>
{
    use domain::schema::{poll_response_request, githubuser};

    let conn = &*DB_POOL.get()?;

    let reviews = poll_response_request::table
        .filter(poll_response_request::fk_poll.eq(poll_id))
        .load::<PollResponseRequest>(conn)?;

    let mut w_reviewers = Vec::with_capacity(reviews.len());

    for review in reviews {
        let initiator = githubuser::table
            .filter(githubuser::id.eq(review.fk_respondent))
            .first::<GitHubUser>(conn)?;

        w_reviewers.push((initiator, review));
    }

    w_reviewers.sort_by(|a, b| a.0.login.cmp(&b.0.login));

    Ok(w_reviewers)
}

fn list_concerns_with_authors(proposal_id: i32) -> DashResult<Vec<(GitHubUser, FcpConcern)>> {
    use domain::schema::{fcp_concern, githubuser};

    let conn = &*DB_POOL.get()?;

    let concerns = fcp_concern::table
        .filter(fcp_concern::fk_proposal.eq(proposal_id))
        .order(fcp_concern::name)
        .load::<FcpConcern>(conn)?;

    let mut w_authors = Vec::with_capacity(concerns.len());

    for concern in concerns {
        let initiator = githubuser::table
            .filter(githubuser::id.eq(concern.fk_initiator))
            .first::<GitHubUser>(conn)?;

        w_authors.push((initiator, concern));
    }

    Ok(w_authors)
}

fn resolve_applicable_feedback_requests(author: &GitHubUser,
                                        issue: &Issue,
                                        comment: &IssueComment)
                                        -> DashResult<()> {

    use domain::schema::rfc_feedback_request::dsl::*;
    let conn = &*DB_POOL.get()?;

    // check for an open feedback request, close since no longer applicable
    let existing_request = rfc_feedback_request
        .filter(fk_requested.eq(author.id))
        .filter(fk_issue.eq(issue.id))
        .first::<FeedbackRequest>(conn)
        .optional()?;

    if let Some(mut request) = existing_request {
        request.fk_feedback_comment = Some(comment.id);
        diesel::update(rfc_feedback_request.find(request.id))
            .set(&request)
            .execute(conn)?;
    }

    Ok(())
}

fn resolve_logins_to_users(member_logins: &Vec<&str>) -> DashResult<Vec<GitHubUser>> {
    use diesel::pg::expression::dsl::any;
    use domain::schema::githubuser;
    let conn = &*DB_POOL.get()?;

    // resolve each member into an actual user
    let users = githubuser::table
        .filter(githubuser::login.eq(any(member_logins)))
        .order(githubuser::login)
        .load::<GitHubUser>(conn)?;

    Ok(users)
}

/// Check if an issue comment is written by a member of one of the subteams
/// satisfying the given predicate.
fn specific_subteam_members<F>(included: F) -> DashResult<Vec<GitHubUser>>
where
    F: Fn(&String) -> bool
{
    resolve_logins_to_users(&SETUP.teams()
        .filter(|&(label, _)| included(&label.0))
        .flat_map(|(_, team)| team.member_logins())
        .collect::<BTreeSet<_>>()
        .into_iter() // diesel won't work with btreeset, and dedup has weird lifetime errors
        .collect::<Vec<_>>()
    )
}

/// Check if an issue comment is written by a member of one of the subteams
/// labelled on the issue.
fn subteam_members(issue: &Issue) -> DashResult<Vec<GitHubUser>> {
    // retrieve all of the teams tagged on this issue
    specific_subteam_members(|label| issue.labels.contains(label))
}

fn cancel_fcp(author: &GitHubUser, issue: &Issue, existing: &FcpProposal) -> DashResult<()> {
    use domain::schema::fcp_proposal::dsl::*;

    let conn = &*DB_POOL.get()?;

    // if exists delete FCP with associated concerns, reviews, feedback requests
    // db schema has ON DELETE CASCADE
    diesel::delete(fcp_proposal.filter(id.eq(existing.id)))
        .execute(conn)?;

    // leave github comment stating that FCP proposal cancelled
    let comment = RfcBotComment::new(issue, CommentType::FcpProposalCancelled(author));
    let _ = comment.post(None);
    &[Label::FCP,
      Label::PFCP,
      Label::DispositionMerge,
      Label::DispositionClose,
      Label::DispositionPostpone,
    ].iter().for_each(|&lab| issue.remove_label(lab));

    Ok(())
}

fn existing_proposal(issue: &Issue) -> DashResult<Option<FcpProposal>> {
    use domain::schema::fcp_proposal::dsl::*;
    let conn = &*DB_POOL.get()?;
    Ok(fcp_proposal
        .filter(fk_issue.eq(issue.id))
        .first::<FcpProposal>(conn)
        .optional()?)
}

fn post_insert_comment(issue: &Issue, comment: CommentType) -> DashResult<IssueComment> {
    use domain::schema::issuecomment;
    let conn = &*DB_POOL.get()?;

    let comment = RfcBotComment::new(issue, comment);
    let comment = comment.post(None)?;
    info!("Posted base comment to github, no reviewers listed yet");

    // at this point our new comment doesn't yet exist in the database, so
    // we need to insert it
    let comment = comment.with_repo(&issue.repository)?;
    if let Err(why) =
        diesel::insert(&comment)
                .into(issuecomment::table)
                .execute(conn) 
    {
        warn!("issue inserting new record, maybe received webhook for it: {:?}",
                why);
    }
<<<<<<< HEAD
}

/// Parses the text of a subcommand.
fn parse_command_text<'a>(command: &'a str, subcommand: &'a str) -> &'a str {
    let name_start = command.find(subcommand).unwrap() + subcommand.len();
    command[name_start..].trim()
}

/// Parses all subcommands under the fcp command.
/// If `fcp_context` is set to false, `@rfcbot <subcommand>`
/// was passed and not `@rfcbot fcp <subcommand>`.
///
/// @rfcbot accepts roughly the following grammar:
///
/// merge ::= "merge" | "merged" | "merging" | "merges" ;
/// close ::= "close" | "closed" | "closing" | "closes" ;
/// postpone ::= "postpone" | "postponed" | "postponing" | "postpones" ;
/// cancel ::= "cancel | "canceled" | "canceling" | "cancels" ;
/// review ::= "reviewed" | "review" | "reviewing" | "reviews" ;
/// concern ::= "concern" | "concerned" | "concerning" | "concerns" ;
/// resolve ::= "resolve" | "resolved" | "resolving" | "resolves" ;
///
/// line_remainder ::= .+$ ;
/// ws_separated ::= ... ;
///
/// subcommand ::= merge | close | postpone | cancel | review
///              | concern line_remainder
///              | resolve line_remainder
///              ;
///
/// invocation ::= "fcp" subcommand
///              | "pr" subcommand
///              | "f?" ws_separated
///              | subcommand
///              ;
///
/// grammar ::= "@rfcbot" ":"? invocation ;
fn parse_fcp_subcommand<'a>(
    command: &'a str,
    subcommand: &'a str,
    fcp_context: bool
) -> DashResult<RfcBotCommand<'a>> {
    Ok(match subcommand {
        // Parse a FCP merge command:
        "merge" | "merged" | "merging" | "merges" =>
            RfcBotCommand::FcpPropose(FcpDisposition::Merge),

        // Parse a FCP close command:
        "close" | "closed" | "closing" | "closes" =>
            RfcBotCommand::FcpPropose(FcpDisposition::Close),

        // Parse a FCP postpone command:
        "postpone" | "postponed" | "postponing" | "postpones" =>
            RfcBotCommand::FcpPropose(FcpDisposition::Postpone),

        // Parse a FCP cancel command:
        "cancel" | "canceled" | "canceling" | "cancels" =>
            RfcBotCommand::FcpCancel,

        // Parse a FCP reviewed command:
        "reviewed" | "review" | "reviewing" | "reviews" =>
            RfcBotCommand::Reviewed,

        // Parse a FCP concern command:
        "concern" | "concerned" | "concerning" | "concerns" => {
            debug!("Parsed command as NewConcern");
            let what = parse_command_text(command, subcommand);
            RfcBotCommand::NewConcern(what)
        },

        // Parse a FCP resolve command:
        "resolve" | "resolved" | "resolving" | "resolves" => {
            debug!("Parsed command as ResolveConcern");
            let what = parse_command_text(command, subcommand);
            RfcBotCommand::ResolveConcern(what)
        },
=======
>>>>>>> ce8e298c

    Ok(comment)
}

impl<'a> RfcBotCommand<'a> {
    pub fn process(self,
                   author: &GitHubUser,
                   issue: &Issue,
                   comment: &IssueComment,
                   team_members: &[GitHubUser])
                   -> DashResult<()> {
        use self::RfcBotCommand::*;
        match self {
            StartPoll { teams, question } =>
                process_poll(author, issue, comment, question, teams),
            FcpPropose(disp) =>
                process_fcp_propose(author, issue, comment, team_members, disp),
            FcpCancel => process_fcp_cancel(author, issue),
            Reviewed => process_reviewed(author, issue),
            NewConcern(concern_name) =>
                process_new_concern(author, issue, comment, concern_name),
            ResolveConcern(concern_name) =>
                process_resolve_concern(author, issue, comment, concern_name),
            FeedbackRequest(username) =>
                process_feedback_request(author, issue, username),
        }
    }
}

fn process_poll
    (author: &GitHubUser, issue: &Issue, comment: &IssueComment,
     question: &str, teams: BTreeSet<&str>)
    -> DashResult<()>
{
    use domain::schema::poll::dsl::*;
    use domain::schema::poll_response_request;
    let conn = &*DB_POOL.get()?;

    let teams = if teams.is_empty() {
        SETUP.teams()
            .filter(|&(label, _)| issue.labels.contains(&label.0))
            .map(|(label, _)| &*label.0)
            .collect::<BTreeSet<_>>()
    } else {
        teams
    };
    let members = specific_subteam_members(|l| teams.contains(&**l))?;

    info!("adding a new poll to issue.");

    // leave github comment stating that question is asked, ping respondents
    let gh_comment = post_insert_comment(issue, CommentType::QuestionAsked {
        initiator: author,
        teams: teams.clone(),
        question,
        respondents: &[],
    })?;

    let teams_str = teams.iter().cloned().intersperse(",").collect::<String>();
    let new_poll = NewPoll {
        fk_issue: issue.id,
        fk_initiator: author.id,
        fk_initiating_comment: comment.id,
        fk_bot_tracking_comment: gh_comment.id,
        poll_question: question,
        poll_created_at: Utc::now().naive_utc(),
        poll_closed: false,
        poll_teams: &*teams_str,
    };
    let new_poll = diesel::insert(&new_poll).into(poll).get_result::<Poll>(conn)?;

    debug!("poll inserted into the database");

    // generate response requests for all relevant subteam members

    let response_requests = members
        .iter()
        .map(|member| NewPollResponseRequest {
            fk_poll: new_poll.id,
            fk_respondent: member.id,
            // let's assume the initiator has answered it
            responded: member.id == author.id,
        })
        .collect::<Vec<_>>();

    diesel::insert(&response_requests)
        .into(poll_response_request::table)
        .execute(conn)?;

<<<<<<< HEAD
        match self {
            RfcBotCommand::FcpPropose(disp) => {
                debug!("processing fcp proposal: {:?}", disp);
                use domain::schema::fcp_proposal::dsl::*;
                use domain::schema::{fcp_review_request, issuecomment};

                if existing_proposal.is_none() {
                    // if not exists, create new FCP proposal
                    info!("proposal is a new FCP, creating...");

                    // leave github comment stating that FCP is proposed, ping reviewers
                    let gh_comment =
                        RfcBotComment::new(issue, CommentType::FcpProposed(author, disp, &[], &[]));

                    let gh_comment = gh_comment.post(None)?;
                    info!("Posted base comment to github, no reviewers listed yet");

                    // at this point our new comment doesn't yet exist in the database, so
                    // we need to insert it
                    let gh_comment = gh_comment.with_repo(&issue.repository)?;
                    if let Err(why) =
                        diesel::insert_into(issuecomment::table)
                            .values(&gh_comment)
                            .execute(conn)
                    {
                        warn!("issue inserting new record, maybe received webhook for it: {:?}",
                                why);
                    }
=======
    // they're in the database, but now we need them paired with githubuser
>>>>>>> ce8e298c

    let response_requests = list_poll_response_requests(new_poll.id)?;

<<<<<<< HEAD
                    let proposal = diesel::insert_into(fcp_proposal)
                        .values(&proposal)
                        .get_result::<FcpProposal>(conn)?;
=======
    debug!("poll response requests inserted into the database");
>>>>>>> ce8e298c

    // we have all of the review requests, generate a new comment and post it

    let new_gh_comment = RfcBotComment::new(issue, CommentType::QuestionAsked {
        initiator: author,
        teams,
        question,
        respondents: &*response_requests,
    });
    new_gh_comment.post(Some(gh_comment.id))?;

    debug!("github comment updated with poll respondents");

    Ok(())
}

<<<<<<< HEAD
                    diesel::insert_into(fcp_review_request::table)
                        .values(&review_requests)
                        .execute(conn)?;
=======
fn process_fcp_propose
    (author: &GitHubUser, issue: &Issue, comment: &IssueComment,
     team_members: &[GitHubUser], disp: FcpDisposition)
    -> DashResult<()>
{
    debug!("processing fcp proposal: {:?}", disp);
    use domain::schema::fcp_proposal::dsl::*;
    use domain::schema::fcp_review_request;
>>>>>>> ce8e298c

    if existing_proposal(issue)?.is_none() {
        let conn = &*DB_POOL.get()?;
        // if not exists, create new FCP proposal
        info!("proposal is a new FCP, creating...");

        // leave github comment stating that FCP is proposed, ping reviewers
        let gh_comment = post_insert_comment(issue,
            CommentType::FcpProposed(author, disp, &[], &[]))?;

        let proposal = NewFcpProposal {
            fk_issue: issue.id,
            fk_initiator: author.id,
            fk_initiating_comment: comment.id,
            fk_bot_tracking_comment: gh_comment.id,
            disposition: disp.repr(),
            fcp_start: None,
            fcp_closed: false,
        };
        let proposal = diesel::insert(&proposal)
            .into(fcp_proposal)
            .get_result::<FcpProposal>(conn)?;

        debug!("proposal inserted into the database");

        // generate review requests for all relevant subteam members

        let review_requests = team_members
            .iter()
            .map(|member| NewFcpReviewRequest {
                fk_proposal: proposal.id,
                fk_reviewer: member.id,
                // let's assume the initiator has reviewed it
                reviewed: member.id == author.id,
            })
            .collect::<Vec<_>>();

        diesel::insert(&review_requests)
            .into(fcp_review_request::table)
            .execute(conn)?;

        // they're in the database, but now we need them paired with githubuser

        let review_requests = list_review_requests(proposal.id)?;

        debug!("review requests inserted into the database");

        // we have all of the review requests, generate a new comment and post it

        let new_gh_comment = RfcBotComment::new(issue,
            CommentType::FcpProposed(author, disp, &review_requests, &[]));
        new_gh_comment.post(Some(gh_comment.id))?;
        debug!("github comment updated with reviewers");
    }

    Ok(())
}

fn process_fcp_cancel(author: &GitHubUser, issue: &Issue) -> DashResult<()> {
    if let Some(existing) = existing_proposal(issue)? {
        cancel_fcp(author, issue, &existing)?;
    }
    Ok(())
}

fn process_reviewed(author: &GitHubUser, issue: &Issue) -> DashResult<()> {
    // set a reviewed entry for the comment author on this issue
    if let Some(proposal) = existing_proposal(issue)? {
        use domain::schema::fcp_review_request::dsl::*;
        let conn = &*DB_POOL.get()?;

<<<<<<< HEAD
                }
            }
            RfcBotCommand::NewConcern(concern_name) => {

                if let Some(mut proposal) = existing_proposal {
                    // check for existing concern
                    use domain::schema::fcp_concern::dsl::*;
                    use domain::schema::fcp_proposal::dsl::*;

                    let existing_concern = fcp_concern
                        .filter(fk_proposal.eq(proposal.id))
                        .filter(name.eq(concern_name))
                        .first::<FcpConcern>(conn)
                        .optional()?;

                    if existing_concern.is_none() {
                        // if not exists, create new concern with this author as creator

                        let new_concern = NewFcpConcern {
                            fk_proposal: proposal.id,
                            fk_initiator: author.id,
                            fk_resolved_comment: None,
                            name: concern_name,
                            fk_initiating_comment: comment.id,
                        };

                        diesel::insert_into(fcp_concern)
                            .values(&new_concern)
                            .execute(conn)?;

                        // Take us out of FCP and back into PFCP if need be:
                        if proposal.fcp_start.is_some() {
                            // Update DB: FCP is not started anymore.
                            proposal.fcp_start = None;
                            let update =
                                diesel::update(fcp_proposal.find(proposal.id))
                                      .set(&proposal)
                                      .execute(conn);
                            ok_or!(update, why => {
                                error!("Unable to mark FCP {} as unstarted: {:?}", proposal.id, why);
                                return Ok(());
                            });

                            // Update labels:
                            let _ = issue.add_label(Label::PFCP);
                            issue.remove_label(Label::FCP);
                        }
                    }
                }
            }
            RfcBotCommand::ResolveConcern(concern_name) => {
=======
        let review_request = fcp_review_request
            .filter(fk_proposal.eq(proposal.id))
            .filter(fk_reviewer.eq(author.id))
            .first::<FcpReviewRequest>(conn)
            .optional()?;
>>>>>>> ce8e298c

        if let Some(mut review_request) = review_request {
            // store an FK to the comment marking for review (not null fk here means
            // reviewed)
            review_request.reviewed = true;
            diesel::update(fcp_review_request.find(review_request.id))
                .set(&review_request)
                .execute(conn)?;
        }
    }

    Ok(())
}

fn process_new_concern
    (author: &GitHubUser, issue: &Issue, comment: &IssueComment,
     concern_name: &str)
    -> DashResult<()>
{
    if let Some(mut proposal) = existing_proposal(issue)? {
        // check for existing concern
        use domain::schema::fcp_concern::dsl::*;
        use domain::schema::fcp_proposal::dsl::*;
        let conn = &*DB_POOL.get()?;

        let existing_concern = fcp_concern
            .filter(fk_proposal.eq(proposal.id))
            .filter(name.eq(concern_name))
            .first::<FcpConcern>(conn)
            .optional()?;

        if existing_concern.is_none() {
            // if not exists, create new concern with this author as creator
            let new_concern = NewFcpConcern {
                fk_proposal: proposal.id,
                fk_initiator: author.id,
                fk_resolved_comment: None,
                name: concern_name,
                fk_initiating_comment: comment.id,
            };
            diesel::insert(&new_concern).into(fcp_concern).execute(conn)?;

            // Take us out of FCP and back into PFCP if need be:
            if proposal.fcp_start.is_some() {
                // Update DB: FCP is not started anymore.
                proposal.fcp_start = None;
                let update = diesel::update(fcp_proposal.find(proposal.id))
                                    .set(&proposal)
                                    .execute(conn);
                ok_or!(update, why => {
                    error!("Unable to mark FCP {} as unstarted: {:?}", proposal.id, why);
                    return Ok(());
                });

                // Update labels:
                let _ = issue.add_label(Label::PFCP);
                issue.remove_label(Label::FCP);
            }
        }
    }

    Ok(())
}

fn process_resolve_concern
    (author: &GitHubUser, issue: &Issue, comment: &IssueComment, concern_name: &str)
    -> DashResult<()>
{
    debug!("Command is to resolve a concern ({}).", concern_name);

    if let Some(proposal) = existing_proposal(issue)? {
        // check for existing concern
        use domain::schema::fcp_concern::dsl::*;
        let conn = &*DB_POOL.get()?;

<<<<<<< HEAD
                }
            }
            RfcBotCommand::FeedbackRequest(username) => {

                use domain::schema::githubuser;
                use domain::schema::rfc_feedback_request::dsl::*;

                // we'll just assume that this user exists...it's very unlikely that someone
                // will request feedback from a user who's *never* commented or committed
                // on/to a rust-lang* repo
                let requested_user = githubuser::table
                    .filter(githubuser::login.eq(username))
                    .first::<GitHubUser>(conn)?;

                // check for existing feedback request
                let existing_request = rfc_feedback_request
                    .filter(fk_requested.eq(requested_user.id))
                    .filter(fk_issue.eq(issue.id))
                    .first::<FeedbackRequest>(conn)
                    .optional()?;

                if existing_request.is_none() {
                    // create feedback request

                    let new_request = NewFeedbackRequest {
                        fk_initiator: author.id,
                        fk_requested: requested_user.id,
                        fk_issue: issue.id,
                        fk_feedback_comment: None,
                    };

                    diesel::insert_into(rfc_feedback_request)
                        .values(&new_request)
                        .execute(conn)?;
                }
            }
=======
        let existing_concern = fcp_concern
            .filter(fk_proposal.eq(proposal.id))
            .filter(fk_initiator.eq(author.id))
            .filter(name.eq(concern_name))
            .first::<FcpConcern>(conn)
            .optional()?;

        if let Some(mut concern) = existing_concern {
            // mark concern as resolved by adding resolved_comment
            debug!("Found a matching concern ({})", concern_name);
            concern.fk_resolved_comment = Some(comment.id);
            diesel::update(fcp_concern.find(concern.id))
                .set(&concern)
                .execute(conn)?;
>>>>>>> ce8e298c
        }

    }

    Ok(())
}

fn process_feedback_request(author: &GitHubUser, issue: &Issue, username: &str)
    -> DashResult<()>
{
    use domain::schema::githubuser;
    use domain::schema::rfc_feedback_request::dsl::*;
    let conn = &*DB_POOL.get()?;

    // we'll just assume that this user exists...it's very unlikely that someone
    // will request feedback from a user who's *never* commented or committed
    // on/to a rust-lang* repo
    let requested_user = githubuser::table
        .filter(githubuser::login.eq(username))
        .first::<GitHubUser>(conn)?;

    // check for existing feedback request
    let existing_request = rfc_feedback_request
        .filter(fk_requested.eq(requested_user.id))
        .filter(fk_issue.eq(issue.id))
        .first::<FeedbackRequest>(conn)
        .optional()?;

    if existing_request.is_none() {
        // create feedback request
        let new_request = NewFeedbackRequest {
            fk_initiator: author.id,
            fk_requested: requested_user.id,
            fk_issue: issue.id,
            fk_feedback_comment: None,
        };
        diesel::insert(&new_request).into(rfc_feedback_request).execute(conn)?;
    }

    Ok(())
}

struct RfcBotComment<'a> {
    issue: &'a Issue,
    body: String,
    comment_type: CommentType<'a>,
}

#[derive(Clone)]
enum CommentType<'a> {
    FcpProposed(&'a GitHubUser,
                FcpDisposition,
                &'a [(GitHubUser, FcpReviewRequest)],
                &'a [(GitHubUser, FcpConcern)]),
    FcpProposalCancelled(&'a GitHubUser),
    FcpAllReviewedNoConcerns {
        author: &'a GitHubUser,
        status_comment_id: i32,
        added_label: bool,
    },
    FcpWeekPassed {
        author: &'a GitHubUser,
        status_comment_id: i32,
        added_label: bool,
        disposition: FcpDisposition
    },
    QuestionAsked {
        initiator: &'a GitHubUser,
        respondents: &'a [(GitHubUser, PollResponseRequest)],
        question: &'a str,
        teams: BTreeSet<&'a str>,
    },
}

impl<'a> RfcBotComment<'a> {
    fn new(issue: &'a Issue, comment_type: CommentType<'a>) -> RfcBotComment<'a> {

        let body = Self::format(issue, &comment_type);

        RfcBotComment {
            issue: issue,
            body: body,
            comment_type: comment_type,
        }
    }

    fn couldnt_add_label<'b>(msg: &mut String, author: &'b GitHubUser, label: Label) {
        msg.push_str("\n\n*psst @");
        msg.push_str(&author.login);
        msg.push_str(", I wasn't able to add the `");
        msg.push_str(label.as_str());
        msg.push_str("` label, please do so.*");
    }

    fn format(issue: &Issue, comment_type: &CommentType) -> String {
        match *comment_type {
            CommentType::QuestionAsked { initiator, respondents, question, ref teams } => {
                let mut msg = String::from("Team member @");
                msg.push_str(&initiator.login);
                msg.push_str(" has asked teams: ");
                msg.extend(teams.iter().cloned().intersperse(", "));
                msg.push_str(", for consensus on: \n > ");
                msg.push_str(question);
                msg.push_str("\n\n");
                format_ticky_boxes(&mut msg,
                    respondents.iter().map(|(m, rr)| (m, rr.responded)));
                msg
            }

            CommentType::FcpProposed(initiator, disposition, reviewers, concerns) => {
                let mut msg = String::from("Team member @");
                msg.push_str(&initiator.login);
                msg.push_str(" has proposed to ");
                msg.push_str(disposition.repr());
                msg.push_str(" this. The next step is review by the rest of the tagged ");
                msg.push_str("teams:\n\n");

                format_ticky_boxes(&mut msg,
                    reviewers.iter().map(|(m, rr)| (m, rr.reviewed)));

                if concerns.is_empty() {
                    msg.push_str("\nNo concerns currently listed.\n");
                } else {
                    msg.push_str("\nConcerns:\n\n");
                }

                for &(_, ref concern) in concerns {
                    if let Some(resolved_comment_id) = concern.fk_resolved_comment {
                        msg.push_str("* ~~");
                        msg.push_str(&concern.name);
                        msg.push_str("~~ resolved by ");
                        Self::add_comment_url(issue, &mut msg, resolved_comment_id);
                        msg.push_str("\n");

                    } else {
                        msg.push_str("* ");
                        msg.push_str(&concern.name);
                        msg.push_str(" (");
                        Self::add_comment_url(issue, &mut msg, concern.fk_initiating_comment);
                        msg.push_str(")\n");
                    }
                }

                msg.push_str("\nOnce a majority of reviewers approve (and none object), this will enter its final ");
                msg.push_str("comment period. If you spot a major issue that hasn't been raised ");
                msg.push_str("at any point in this process, please speak up!\n");

                msg.push_str("\nSee [this document](");
                msg.push_str("https://github.com/anp/rfcbot-rs/blob/master/README.md");
                msg.push_str(") for info about what commands tagged team members can give me.");

                msg
            }

            CommentType::FcpProposalCancelled(initiator) => {
                format!("@{} proposal cancelled.", initiator.login)
            }

            CommentType::FcpAllReviewedNoConcerns {
                author,
                status_comment_id,
                added_label,
            } => {
                let mut msg = String::new();

                msg.push_str(":bell: **This is now entering its final comment period**, ");
                msg.push_str("as per the [review above](");
                Self::add_comment_url(issue, &mut msg, status_comment_id);
                msg.push_str("). :bell:");

                if !added_label {
                    Self::couldnt_add_label(&mut msg, author, Label::FCP);
                }

                msg
            }

            CommentType::FcpWeekPassed {
                author,
                added_label,
                status_comment_id,
                disposition
            } => {
                let mut msg = String::new();
                msg.push_str("The final comment period, with a disposition to **");
                msg.push_str(disposition.repr());
                msg.push_str("**, as per the [review above](");
                Self::add_comment_url(issue, &mut msg, status_comment_id);
                msg.push_str("), is now **complete**.");

                match disposition {
                    FcpDisposition::Merge => {}
                    FcpDisposition::Close if can_ffcp_close(issue) => {
                        msg.push_str("\n\nBy the power vested in me by Rust, I hereby close this RFC.");
                    },
                    FcpDisposition::Postpone if can_ffcp_postpone(issue) => {
                        msg.push_str("\n\nBy the power vested in me by Rust, I hereby postpone this RFC.");
                    },
                    _ => {},
                }

                if !added_label {
                    Self::couldnt_add_label(&mut msg, author, Label::FFCP);
                }

                msg
            },
        }
    }

    fn add_comment_url(issue: &Issue, msg: &mut String, comment_id: i32) {
        let to_add = format!("https://github.com/{}/issues/{}#issuecomment-{}",
                             issue.repository,
                             issue.number,
                             comment_id);
        msg.push_str(&to_add);
    }

    fn maybe_add_pfcp_label(&self) {
        if let CommentType::FcpProposed(_, disposition, ..) = self.comment_type {
            let _ = self.issue.add_label(Label::PFCP);
            let _ = self.issue.add_label(disposition.label());
        }
    }

    fn post(&self, existing_comment: Option<i32>) -> DashResult<CommentFromJson> {
        use config::CONFIG;

        if CONFIG.post_comments {
            if self.issue.open {
                if let Some(comment_id) = existing_comment {
                    self.maybe_add_pfcp_label();
                    GH.edit_comment(&self.issue.repository, comment_id, &self.body)
                } else {
                    GH.new_comment(&self.issue.repository, self.issue.number, &self.body)
                }
            } else {
                info!("Skipping comment to {}#{}, the issue is no longer open",
                      self.issue.repository,
                      self.issue.number);

                throw!(DashError::Misc(None))
            }
        } else {
            info!("Skipping comment to {}#{}, comment posts are disabled.",
                  self.issue.repository,
                  self.issue.number);
            throw!(DashError::Misc(None))
        }
    }
}

fn format_ticky_boxes<'a>
    (msg: &mut String, reviewers: impl Iterator<Item = (&'a GitHubUser, bool)>) {
    for (member, reviewed) in reviewers {
        msg.push_str(if reviewed { "* [x] @" } else { "* [ ] @" });
        msg.push_str(&member.login);
        msg.push('\n');
    }
}<|MERGE_RESOLUTION|>--- conflicted
+++ resolved
@@ -684,92 +684,13 @@
     // we need to insert it
     let comment = comment.with_repo(&issue.repository)?;
     if let Err(why) =
-        diesel::insert(&comment)
-                .into(issuecomment::table)
-                .execute(conn) 
+        diesel::insert_into(issuecomment::table)
+                .values(&comment)
+                .execute(conn)
     {
         warn!("issue inserting new record, maybe received webhook for it: {:?}",
                 why);
     }
-<<<<<<< HEAD
-}
-
-/// Parses the text of a subcommand.
-fn parse_command_text<'a>(command: &'a str, subcommand: &'a str) -> &'a str {
-    let name_start = command.find(subcommand).unwrap() + subcommand.len();
-    command[name_start..].trim()
-}
-
-/// Parses all subcommands under the fcp command.
-/// If `fcp_context` is set to false, `@rfcbot <subcommand>`
-/// was passed and not `@rfcbot fcp <subcommand>`.
-///
-/// @rfcbot accepts roughly the following grammar:
-///
-/// merge ::= "merge" | "merged" | "merging" | "merges" ;
-/// close ::= "close" | "closed" | "closing" | "closes" ;
-/// postpone ::= "postpone" | "postponed" | "postponing" | "postpones" ;
-/// cancel ::= "cancel | "canceled" | "canceling" | "cancels" ;
-/// review ::= "reviewed" | "review" | "reviewing" | "reviews" ;
-/// concern ::= "concern" | "concerned" | "concerning" | "concerns" ;
-/// resolve ::= "resolve" | "resolved" | "resolving" | "resolves" ;
-///
-/// line_remainder ::= .+$ ;
-/// ws_separated ::= ... ;
-///
-/// subcommand ::= merge | close | postpone | cancel | review
-///              | concern line_remainder
-///              | resolve line_remainder
-///              ;
-///
-/// invocation ::= "fcp" subcommand
-///              | "pr" subcommand
-///              | "f?" ws_separated
-///              | subcommand
-///              ;
-///
-/// grammar ::= "@rfcbot" ":"? invocation ;
-fn parse_fcp_subcommand<'a>(
-    command: &'a str,
-    subcommand: &'a str,
-    fcp_context: bool
-) -> DashResult<RfcBotCommand<'a>> {
-    Ok(match subcommand {
-        // Parse a FCP merge command:
-        "merge" | "merged" | "merging" | "merges" =>
-            RfcBotCommand::FcpPropose(FcpDisposition::Merge),
-
-        // Parse a FCP close command:
-        "close" | "closed" | "closing" | "closes" =>
-            RfcBotCommand::FcpPropose(FcpDisposition::Close),
-
-        // Parse a FCP postpone command:
-        "postpone" | "postponed" | "postponing" | "postpones" =>
-            RfcBotCommand::FcpPropose(FcpDisposition::Postpone),
-
-        // Parse a FCP cancel command:
-        "cancel" | "canceled" | "canceling" | "cancels" =>
-            RfcBotCommand::FcpCancel,
-
-        // Parse a FCP reviewed command:
-        "reviewed" | "review" | "reviewing" | "reviews" =>
-            RfcBotCommand::Reviewed,
-
-        // Parse a FCP concern command:
-        "concern" | "concerned" | "concerning" | "concerns" => {
-            debug!("Parsed command as NewConcern");
-            let what = parse_command_text(command, subcommand);
-            RfcBotCommand::NewConcern(what)
-        },
-
-        // Parse a FCP resolve command:
-        "resolve" | "resolved" | "resolving" | "resolves" => {
-            debug!("Parsed command as ResolveConcern");
-            let what = parse_command_text(command, subcommand);
-            RfcBotCommand::ResolveConcern(what)
-        },
-=======
->>>>>>> ce8e298c
 
     Ok(comment)
 }
@@ -839,7 +760,9 @@
         poll_closed: false,
         poll_teams: &*teams_str,
     };
-    let new_poll = diesel::insert(&new_poll).into(poll).get_result::<Poll>(conn)?;
+    let new_poll = diesel::insert_into(poll)
+        .values(&new_poll)
+        .get_result::<Poll>(conn)?;
 
     debug!("poll inserted into the database");
 
@@ -855,52 +778,15 @@
         })
         .collect::<Vec<_>>();
 
-    diesel::insert(&response_requests)
-        .into(poll_response_request::table)
+    diesel::insert_into(poll_response_request::table)
+        .values(&response_requests)
         .execute(conn)?;
 
-<<<<<<< HEAD
-        match self {
-            RfcBotCommand::FcpPropose(disp) => {
-                debug!("processing fcp proposal: {:?}", disp);
-                use domain::schema::fcp_proposal::dsl::*;
-                use domain::schema::{fcp_review_request, issuecomment};
-
-                if existing_proposal.is_none() {
-                    // if not exists, create new FCP proposal
-                    info!("proposal is a new FCP, creating...");
-
-                    // leave github comment stating that FCP is proposed, ping reviewers
-                    let gh_comment =
-                        RfcBotComment::new(issue, CommentType::FcpProposed(author, disp, &[], &[]));
-
-                    let gh_comment = gh_comment.post(None)?;
-                    info!("Posted base comment to github, no reviewers listed yet");
-
-                    // at this point our new comment doesn't yet exist in the database, so
-                    // we need to insert it
-                    let gh_comment = gh_comment.with_repo(&issue.repository)?;
-                    if let Err(why) =
-                        diesel::insert_into(issuecomment::table)
-                            .values(&gh_comment)
-                            .execute(conn)
-                    {
-                        warn!("issue inserting new record, maybe received webhook for it: {:?}",
-                                why);
-                    }
-=======
     // they're in the database, but now we need them paired with githubuser
->>>>>>> ce8e298c
 
     let response_requests = list_poll_response_requests(new_poll.id)?;
 
-<<<<<<< HEAD
-                    let proposal = diesel::insert_into(fcp_proposal)
-                        .values(&proposal)
-                        .get_result::<FcpProposal>(conn)?;
-=======
     debug!("poll response requests inserted into the database");
->>>>>>> ce8e298c
 
     // we have all of the review requests, generate a new comment and post it
 
@@ -917,11 +803,6 @@
     Ok(())
 }
 
-<<<<<<< HEAD
-                    diesel::insert_into(fcp_review_request::table)
-                        .values(&review_requests)
-                        .execute(conn)?;
-=======
 fn process_fcp_propose
     (author: &GitHubUser, issue: &Issue, comment: &IssueComment,
      team_members: &[GitHubUser], disp: FcpDisposition)
@@ -930,7 +811,6 @@
     debug!("processing fcp proposal: {:?}", disp);
     use domain::schema::fcp_proposal::dsl::*;
     use domain::schema::fcp_review_request;
->>>>>>> ce8e298c
 
     if existing_proposal(issue)?.is_none() {
         let conn = &*DB_POOL.get()?;
@@ -950,8 +830,8 @@
             fcp_start: None,
             fcp_closed: false,
         };
-        let proposal = diesel::insert(&proposal)
-            .into(fcp_proposal)
+        let proposal = diesel::insert_into(fcp_proposal)
+            .values(&proposal)
             .get_result::<FcpProposal>(conn)?;
 
         debug!("proposal inserted into the database");
@@ -968,8 +848,8 @@
             })
             .collect::<Vec<_>>();
 
-        diesel::insert(&review_requests)
-            .into(fcp_review_request::table)
+        diesel::insert_into(fcp_review_request::table)
+            .values(&review_requests)
             .execute(conn)?;
 
         // they're in the database, but now we need them paired with githubuser
@@ -1002,65 +882,11 @@
         use domain::schema::fcp_review_request::dsl::*;
         let conn = &*DB_POOL.get()?;
 
-<<<<<<< HEAD
-                }
-            }
-            RfcBotCommand::NewConcern(concern_name) => {
-
-                if let Some(mut proposal) = existing_proposal {
-                    // check for existing concern
-                    use domain::schema::fcp_concern::dsl::*;
-                    use domain::schema::fcp_proposal::dsl::*;
-
-                    let existing_concern = fcp_concern
-                        .filter(fk_proposal.eq(proposal.id))
-                        .filter(name.eq(concern_name))
-                        .first::<FcpConcern>(conn)
-                        .optional()?;
-
-                    if existing_concern.is_none() {
-                        // if not exists, create new concern with this author as creator
-
-                        let new_concern = NewFcpConcern {
-                            fk_proposal: proposal.id,
-                            fk_initiator: author.id,
-                            fk_resolved_comment: None,
-                            name: concern_name,
-                            fk_initiating_comment: comment.id,
-                        };
-
-                        diesel::insert_into(fcp_concern)
-                            .values(&new_concern)
-                            .execute(conn)?;
-
-                        // Take us out of FCP and back into PFCP if need be:
-                        if proposal.fcp_start.is_some() {
-                            // Update DB: FCP is not started anymore.
-                            proposal.fcp_start = None;
-                            let update =
-                                diesel::update(fcp_proposal.find(proposal.id))
-                                      .set(&proposal)
-                                      .execute(conn);
-                            ok_or!(update, why => {
-                                error!("Unable to mark FCP {} as unstarted: {:?}", proposal.id, why);
-                                return Ok(());
-                            });
-
-                            // Update labels:
-                            let _ = issue.add_label(Label::PFCP);
-                            issue.remove_label(Label::FCP);
-                        }
-                    }
-                }
-            }
-            RfcBotCommand::ResolveConcern(concern_name) => {
-=======
         let review_request = fcp_review_request
             .filter(fk_proposal.eq(proposal.id))
             .filter(fk_reviewer.eq(author.id))
             .first::<FcpReviewRequest>(conn)
             .optional()?;
->>>>>>> ce8e298c
 
         if let Some(mut review_request) = review_request {
             // store an FK to the comment marking for review (not null fk here means
@@ -1101,7 +927,9 @@
                 name: concern_name,
                 fk_initiating_comment: comment.id,
             };
-            diesel::insert(&new_concern).into(fcp_concern).execute(conn)?;
+            diesel::insert_into(fcp_concern)
+                .values(&new_concern)
+                .execute(conn)?;
 
             // Take us out of FCP and back into PFCP if need be:
             if proposal.fcp_start.is_some() {
@@ -1136,44 +964,6 @@
         use domain::schema::fcp_concern::dsl::*;
         let conn = &*DB_POOL.get()?;
 
-<<<<<<< HEAD
-                }
-            }
-            RfcBotCommand::FeedbackRequest(username) => {
-
-                use domain::schema::githubuser;
-                use domain::schema::rfc_feedback_request::dsl::*;
-
-                // we'll just assume that this user exists...it's very unlikely that someone
-                // will request feedback from a user who's *never* commented or committed
-                // on/to a rust-lang* repo
-                let requested_user = githubuser::table
-                    .filter(githubuser::login.eq(username))
-                    .first::<GitHubUser>(conn)?;
-
-                // check for existing feedback request
-                let existing_request = rfc_feedback_request
-                    .filter(fk_requested.eq(requested_user.id))
-                    .filter(fk_issue.eq(issue.id))
-                    .first::<FeedbackRequest>(conn)
-                    .optional()?;
-
-                if existing_request.is_none() {
-                    // create feedback request
-
-                    let new_request = NewFeedbackRequest {
-                        fk_initiator: author.id,
-                        fk_requested: requested_user.id,
-                        fk_issue: issue.id,
-                        fk_feedback_comment: None,
-                    };
-
-                    diesel::insert_into(rfc_feedback_request)
-                        .values(&new_request)
-                        .execute(conn)?;
-                }
-            }
-=======
         let existing_concern = fcp_concern
             .filter(fk_proposal.eq(proposal.id))
             .filter(fk_initiator.eq(author.id))
@@ -1188,7 +978,6 @@
             diesel::update(fcp_concern.find(concern.id))
                 .set(&concern)
                 .execute(conn)?;
->>>>>>> ce8e298c
         }
 
     }
@@ -1225,7 +1014,9 @@
             fk_issue: issue.id,
             fk_feedback_comment: None,
         };
-        diesel::insert(&new_request).into(rfc_feedback_request).execute(conn)?;
+        diesel::insert_into(rfc_feedback_request)
+            .values(&new_request)
+            .execute(conn)?;
     }
 
     Ok(())
